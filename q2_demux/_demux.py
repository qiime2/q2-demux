--- conflicted
+++ resolved
@@ -274,13 +274,8 @@
                rev_comp_mapping_barcodes: bool = False,
                ignore_description_mismatch: bool = False
                ) -> (SingleLanePerSampleSingleEndFastqDirFmt,
-<<<<<<< HEAD
                      ErrorCorrectionDetailsFmt):
-
-=======
-                     pd.DataFrame):
     seqs.ignore_description_mismatch = ignore_description_mismatch
->>>>>>> b2126e21
     result = SingleLanePerSampleSingleEndFastqDirFmt()
     barcode_map, barcode_len = _make_barcode_map(
         barcodes, rev_comp_mapping_barcodes)
@@ -383,13 +378,8 @@
                rev_comp_mapping_barcodes: bool = False,
                ignore_description_mismatch: bool = False
                ) -> (SingleLanePerSamplePairedEndFastqDirFmt,
-<<<<<<< HEAD
                      ErrorCorrectionDetailsFmt):
-
-=======
-                     pd.DataFrame):
     seqs.ignore_description_mismatch = ignore_description_mismatch
->>>>>>> b2126e21
     result = SingleLanePerSamplePairedEndFastqDirFmt()
     barcode_map, barcode_len = _make_barcode_map(
         barcodes, rev_comp_mapping_barcodes)
