# ----------------------------------------------------------------------------
# Copyright (c) 2016-2023, QIIME 2 development team.
#
# Distributed under the terms of the Modified BSD License.
#
# The full license is in the file LICENSE, distributed with this software.
# ----------------------------------------------------------------------------

import unittest
import unittest.mock as mock
import os.path
import tempfile
import json
import random

import pandas as pd
import pandas.testing as pdt
import skbio
import qiime2
import numpy.testing as npt

<<<<<<< HEAD
from qiime2.plugin.testing import TestPluginBase
from q2_types.feature_data._transformer import (
    BarcodeSequenceFastqIterator,
    BarcodePairedSequenceFastqIterator)
=======
from qiime2.plugin.testing import TestPluginBase, assert_no_nans_in_tables
from q2_demux._demux import (BarcodeSequenceFastqIterator,
                             BarcodePairedSequenceFastqIterator)
>>>>>>> 59b23785
from q2_demux import (emp_single, emp_paired, partition_samples_single,
                      partition_samples_paired, summarize)
from q2_types.per_sample_sequences import (
    FastqGzFormat, FastqManifestFormat,
    SingleLanePerSampleSingleEndFastqDirFmt,
    SingleLanePerSamplePairedEndFastqDirFmt)
from q2_demux._summarize._visualizer import (_PlotQualView,
                                             _decode_qual_to_phred33)


class TestBase(TestPluginBase):
    package = 'q2_demux.tests'

    def test_examples(self):
        self.execute_examples()


class EmpTestingUtils:
    def _compare_sequence_to_record(self, sequence, fields):
        header_line = ' '.join([sequence.metadata['id'],
                                sequence.metadata['description']])
        self.assertEqual(fields[0][1:], header_line)
        self.assertEqual(fields[1], str(sequence))
        npt.assert_array_equal(_decode_qual_to_phred33(fields[3]),
                               sequence.positional_metadata['quality'])

    def _compare_manifests(self, act_manifest, exp_manifest):
        # strip comment lines before comparing
        act_manifest = [x for x in act_manifest if not x.startswith('#')]
        self.assertEqual(act_manifest, exp_manifest)

    def _validate_sample_fastq(self, fastq, sequences, indices):
        seqs = skbio.io.read(fastq, format='fastq', phred_offset=33,
                             compression='gzip', constructor=skbio.DNA)
        seqs = list(seqs)
        self.assertEqual(len(seqs), len(indices))
        for idx, i in enumerate(indices):
            self._compare_sequence_to_record(seqs[idx], sequences[i])


class EmpSingleTests(unittest.TestCase, EmpTestingUtils):

    def setUp(self):
        barcodes = [('@s1/2 abc/2', 'AAAA', '+', 'YYYY'),
                    ('@s2/2 abc/2', 'TTAA', '+', 'PPPP'),
                    ('@s3/2 abc/2', 'AACC', '+', 'PPPP'),
                    ('@s4/2 abc/2', 'TTAA', '+', 'PPPP'),
                    ('@s5/2 abc/2', 'AACC', '+', 'PPPP'),
                    ('@s6/2 abc/2', 'AAAA', '+', 'PPPP'),
                    ('@s7/2 abc/2', 'CGGC', '+', 'PPPP'),
                    ('@s8/2 abc/2', 'GGAA', '+', 'PPPP'),
                    ('@s9/2 abc/2', 'CGGC', '+', 'PPPP'),
                    ('@s10/2 abc/2', 'CGGC', '+', 'PPPP'),
                    ('@s11/2 abc/2', 'GGAA', '+', 'PPPP')]

        golaybarcodes = [  # ATGATGCGACCA -> ACGATGCGACCA
                         ('@s1/2 abc/2', 'ATGATGCGACCA', '+', 'YYYYYYYYYYYY'),
                         ('@s2/2 abc/2', 'AGCTATCCACGA', '+', 'PPPPPPPPPPPP'),
                         ('@s3/2 abc/2', 'ACACACTATGGC', '+', 'PPPPPPPPPPPP'),
                         ('@s4/2 abc/2', 'AGCTATCCACGA', '+', 'PPPPPPPPPPPP'),
                         ('@s5/2 abc/2', 'ACACACTATGGC', '+', 'PPPPPPPPPPPP'),
                         ('@s6/2 abc/2', 'ACGATGCGACCA', '+', 'PPPPPPPPPPPP'),
                         # CATTGTATCAAC -> CATCGTATCAAC
                         ('@s7/2 abc/2', 'CATTGTATCAAC', '+', 'PPPPPPPPPPPP'),
                         ('@s8/2 abc/2', 'CTAACGCAGGGG', '+', 'PPPPPPPPPPPP'),
                         ('@s9/2 abc/2', 'CATCGTATCAAC', '+', 'PPPPPPPPPPPP'),
                         ('@s10/2 abc/2', 'CATCGTATCAAC', '+', 'PPPPPPPPPPPP'),
                         ('@s11/2 abc/2', 'CTAACGCAGTCA', '+', 'PPPPPPPPPPPP')]

        self.sequences = [('@s1/1 abc/1', 'GGG', '+', 'YYY'),
                          ('@s2/1 abc/1', 'CCC', '+', 'PPP'),
                          ('@s3/1 abc/1', 'AAA', '+', 'PPP'),
                          ('@s4/1 abc/1', 'TTT', '+', 'PPP'),
                          ('@s5/1 abc/1', 'ATA', '+', 'PPP'),
                          ('@s6/1 abc/1', 'TAT', '+', 'PPP'),
                          ('@s7/1 abc/1', 'CGC', '+', 'PPP'),
                          ('@s8/1 abc/1', 'GCG', '+', 'PPP'),
                          ('@s9/1 abc/1', 'ACG', '+', 'PPP'),
                          ('@s10/1 abc/1', 'GCA', '+', 'PPP'),
                          ('@s11/1 abc/1', 'TGA', '+', 'PPP')]
        self.bsi = BarcodeSequenceFastqIterator(barcodes, self.sequences)
        barcode_map = pd.Series(
            ['AAAA', 'AACC', 'TTAA', 'GGAA', 'CGGC'], name='bc',
            index=pd.Index(['sample1', 'sample2', 'sample3', 'sample4',
                            'sample5'], name='id')
        )
        self.barcode_map = qiime2.CategoricalMetadataColumn(barcode_map)

        self.bsi_werr = BarcodeSequenceFastqIterator(golaybarcodes,
                                                     self.sequences)

        golay_barcode_map = pd.Series(
            ['ACGATGCGACCA', 'ACACACTATGGC', 'AGCTATCCACGA',
             'CTAACGCAGTCA', 'CATCGTATCAAC'], name='bc',
            index=pd.Index(['sample1', 'sample2', 'sample3', 'sample4',
                            'sample5'], name='id')
        )
        self.golay_barcode_map = qiime2.CategoricalMetadataColumn(
            golay_barcode_map)

    def test_valid(self):
        actual, error_detail = emp_single(self.bsi, self.barcode_map,
                                          golay_error_correction=False)
        output_fastq = list(actual.sequences.iter_views(FastqGzFormat))
        # five per-sample files were written
        self.assertEqual(len(output_fastq), 5)

        # sequences in sample1 are correct
        self._validate_sample_fastq(
            output_fastq[0][1].open(), self.sequences, [0, 5])

        # sequences in sample2 are correct
        self._validate_sample_fastq(
            output_fastq[1][1].open(), self.sequences, [2, 4])

        # sequences in sample3 are correct
        self._validate_sample_fastq(
            output_fastq[2][1].open(), self.sequences, [1, 3])

        # sequences in sample4 are correct
        self._validate_sample_fastq(
            output_fastq[3][1].open(), self.sequences, [7, 10])

        # sequences in sample5 are correct
        self._validate_sample_fastq(
            output_fastq[4][1].open(), self.sequences, [6, 8, 9])

        # manifest is correct
        act_manifest = list(actual.manifest.view(FastqManifestFormat).open())
        exp_manifest = ['sample-id,filename,direction\n',
                        'sample1,sample1_1_L001_R1_001.fastq.gz,forward\n',
                        'sample3,sample3_2_L001_R1_001.fastq.gz,forward\n',
                        'sample2,sample2_3_L001_R1_001.fastq.gz,forward\n',
                        'sample5,sample5_4_L001_R1_001.fastq.gz,forward\n',
                        'sample4,sample4_5_L001_R1_001.fastq.gz,forward\n']
        self._compare_manifests(act_manifest, exp_manifest)

    def test_valid_ecc_no_golay(self):
        _, ecc = emp_single(self.bsi, self.barcode_map,
                            golay_error_correction=False)
        exp_errors = pd.DataFrame([
            ['sample1', '@s1/2 abc/2',  'AAAA', 'None', 'None'],
            ['sample3', '@s2/2 abc/2',  'TTAA', 'None', 'None'],
            ['sample2', '@s3/2 abc/2',  'AACC', 'None', 'None'],
            ['sample3', '@s4/2 abc/2',  'TTAA', 'None', 'None'],
            ['sample2', '@s5/2 abc/2',  'AACC', 'None', 'None'],
            ['sample1', '@s6/2 abc/2',  'AAAA', 'None', 'None'],
            ['sample5', '@s7/2 abc/2',  'CGGC', 'None', 'None'],
            ['sample4', '@s8/2 abc/2',  'GGAA', 'None', 'None'],
            ['sample5', '@s9/2 abc/2',  'CGGC', 'None', 'None'],
            ['sample5', '@s10/2 abc/2', 'CGGC', 'None', 'None'],
            ['sample4', '@s11/2 abc/2', 'GGAA', 'None', 'None']
            ],
            columns=['sample', 'barcode-sequence-id',
                     'barcode-uncorrected', 'barcode-corrected',
                     'barcode-errors'],
            index=pd.Index(['record-%d' % i for i in range(1, 12)],
                           name='id'))
        ecc = qiime2.Metadata.load(str(ecc)).to_dataframe()
        pdt.assert_frame_equal(ecc, exp_errors)

    def test_valid_with_barcode_errors(self):
        actual, error_detail = emp_single(self.bsi_werr,
                                          self.golay_barcode_map,
                                          golay_error_correction=True)
        output_fastq = list(actual.sequences.iter_views(FastqGzFormat))
        # five per-sample files were written
        self.assertEqual(len(output_fastq), 5)

        # sequences in sample1 are correct
        self._validate_sample_fastq(
            output_fastq[0][1].open(), self.sequences, [0, 5])

        # sequences in sample2 are correct
        self._validate_sample_fastq(
            output_fastq[1][1].open(), self.sequences, [2, 4])

        # sequences in sample3 are correct
        self._validate_sample_fastq(
            output_fastq[2][1].open(), self.sequences, [1, 3])

        # sequences in sample4 are correct
        self._validate_sample_fastq(
            output_fastq[3][1].open(), self.sequences, [10])

        # sequences in sample5 are correct
        self._validate_sample_fastq(
            output_fastq[4][1].open(), self.sequences, [6, 8, 9])

        # manifest is correct
        act_manifest = list(actual.manifest.view(FastqManifestFormat).open())
        exp_manifest = ['sample-id,filename,direction\n',
                        'sample1,sample1_1_L001_R1_001.fastq.gz,forward\n',
                        'sample3,sample3_2_L001_R1_001.fastq.gz,forward\n',
                        'sample2,sample2_3_L001_R1_001.fastq.gz,forward\n',
                        'sample5,sample5_4_L001_R1_001.fastq.gz,forward\n',
                        'sample4,sample4_5_L001_R1_001.fastq.gz,forward\n']
        self._compare_manifests(act_manifest, exp_manifest)
        exp_errors = pd.DataFrame([
            ['sample1', '@s1/2 abc/2',  'ATGATGCGACCA', 'ACGATGCGACCA', 1],
            ['sample3', '@s2/2 abc/2',  'AGCTATCCACGA', 'AGCTATCCACGA', 0],
            ['sample2', '@s3/2 abc/2',  'ACACACTATGGC', 'ACACACTATGGC', 0],
            ['sample3', '@s4/2 abc/2',  'AGCTATCCACGA', 'AGCTATCCACGA', 0],
            ['sample2', '@s5/2 abc/2',  'ACACACTATGGC', 'ACACACTATGGC', 0],
            ['sample1', '@s6/2 abc/2',  'ACGATGCGACCA', 'ACGATGCGACCA', 0],
            ['sample5', '@s7/2 abc/2',  'CATTGTATCAAC', 'CATCGTATCAAC', 1],
            ['None',    '@s8/2 abc/2',  'CTAACGCAGGGG', 'None',         4],
            ['sample5', '@s9/2 abc/2',  'CATCGTATCAAC', 'CATCGTATCAAC', 0],
            ['sample5', '@s10/2 abc/2', 'CATCGTATCAAC', 'CATCGTATCAAC', 0],
            ['sample4', '@s11/2 abc/2', 'CTAACGCAGTCA', 'CTAACGCAGTCA', 0]
            ],
            columns=['sample', 'barcode-sequence-id',
                     'barcode-uncorrected', 'barcode-corrected',
                     'barcode-errors'],
            index=pd.Index(['record-%d' % i for i in range(1, 12)],
                           name='id'))
        exp_errors['barcode-errors'] = \
            exp_errors['barcode-errors'].astype(float)
        error_detail = qiime2.Metadata.load(str(error_detail)).to_dataframe()
        pdt.assert_frame_equal(error_detail, exp_errors)

    @mock.patch('q2_demux._demux.OPEN_FH_LIMIT', 3)
    def test_valid_small_open_fh_limit(self):
        self.test_valid()

    def test_variable_length_barcodes(self):
        barcodes = pd.Series(['AAA', 'AACC'], name='bc',
                             index=pd.Index(['sample1', 'sample2'], name='id'))
        barcodes = qiime2.CategoricalMetadataColumn(barcodes)
        with self.assertRaises(ValueError):
            emp_single(self.bsi, barcodes, golay_error_correction=False)

    def test_duplicate_barcodes(self):
        barcodes = pd.Series(['AACC', 'AACC'], name='bc',
                             index=pd.Index(['sample1', 'sample2'], name='id'))
        barcodes = qiime2.CategoricalMetadataColumn(barcodes)
        with self.assertRaises(ValueError):
            emp_single(self.bsi, barcodes, golay_error_correction=False)

    def test_no_matched_barcodes(self):
        barcodes = pd.Series(['CCCC', 'GGCC'], name='bc',
                             index=pd.Index(['sample1', 'sample2'], name='id'))
        barcodes = qiime2.CategoricalMetadataColumn(barcodes)
        with self.assertRaises(ValueError):
            emp_single(self.bsi, barcodes, golay_error_correction=False)

    def test_rev_comp_mapping_barcodes(self):
        barcodes = pd.Series(
            ['TTTT', 'GGTT', 'TTAA', 'TTCC', 'GCCG'], name='bc',
            index=pd.Index(['sample1', 'sample2', 'sample3', 'sample4',
                            'sample5'], name='id')
        )
        barcodes = qiime2.CategoricalMetadataColumn(barcodes)
        actual, ecc = emp_single(self.bsi, barcodes,
                                 rev_comp_mapping_barcodes=True,
                                 golay_error_correction=False)
        output_fastq = list(actual.sequences.iter_views(FastqGzFormat))
        # five per-sample files were written
        self.assertEqual(len(output_fastq), 5)

        # sequences in sample1 are correct
        self._validate_sample_fastq(
            output_fastq[0][1].open(), self.sequences, [0, 5])

        # sequences in sample2 are correct
        self._validate_sample_fastq(
            output_fastq[1][1].open(), self.sequences, [2, 4])

        # sequences in sample3 are correct
        self._validate_sample_fastq(
            output_fastq[2][1].open(), self.sequences, [1, 3])

        # sequences in sample4 are correct
        self._validate_sample_fastq(
            output_fastq[3][1].open(), self.sequences, [7, 10])

        # sequences in sample5 are correct
        self._validate_sample_fastq(
            output_fastq[4][1].open(), self.sequences, [6, 8, 9])

        # manifest is correct
        act_manifest = list(actual.manifest.view(FastqManifestFormat).open())
        exp_manifest = ['sample-id,filename,direction\n',
                        'sample1,sample1_1_L001_R1_001.fastq.gz,forward\n',
                        'sample3,sample3_2_L001_R1_001.fastq.gz,forward\n',
                        'sample2,sample2_3_L001_R1_001.fastq.gz,forward\n',
                        'sample5,sample5_4_L001_R1_001.fastq.gz,forward\n',
                        'sample4,sample4_5_L001_R1_001.fastq.gz,forward\n']
        self._compare_manifests(act_manifest, exp_manifest)

    def test_rev_comp_barcodes(self):
        barcodes = [('@s1/2 abc/2', 'TTTT', '+', 'YYYY'),
                    ('@s2/2 abc/2', 'TTAA', '+', 'PPPP'),
                    ('@s3/2 abc/2', 'GGTT', '+', 'PPPP'),
                    ('@s4/2 abc/2', 'TTAA', '+', 'PPPP'),
                    ('@s5/2 abc/2', 'GGTT', '+', 'PPPP'),
                    ('@s6/2 abc/2', 'TTTT', '+', 'PPPP'),
                    ('@s7/2 abc/2', 'GCCG', '+', 'PPPP'),
                    ('@s8/2 abc/2', 'TTCC', '+', 'PPPP'),
                    ('@s9/2 abc/2', 'GCCG', '+', 'PPPP'),
                    ('@s10/2 abc/2', 'GCCG', '+', 'PPPP'),
                    ('@s11/2 abc/2', 'TTCC', '+', 'PPPP')]
        bsi = BarcodeSequenceFastqIterator(barcodes, self.sequences)
        actual, ecc = emp_single(bsi, self.barcode_map,
                                 golay_error_correction=False,
                                 rev_comp_barcodes=True)
        output_fastq = list(actual.sequences.iter_views(FastqGzFormat))
        # five per-sample files were written
        self.assertEqual(len(output_fastq), 5)

        # sequences in sample1 are correct
        self._validate_sample_fastq(
            output_fastq[0][1].open(), self.sequences, [0, 5])

        # sequences in sample2 are correct
        self._validate_sample_fastq(
            output_fastq[1][1].open(), self.sequences, [2, 4])

        # sequences in sample3 are correct
        self._validate_sample_fastq(
            output_fastq[2][1].open(), self.sequences, [1, 3])

        # sequences in sample4 are correct
        self._validate_sample_fastq(
            output_fastq[3][1].open(), self.sequences, [7, 10])

        # sequences in sample5 are correct
        self._validate_sample_fastq(
            output_fastq[4][1].open(), self.sequences, [6, 8, 9])

        # manifest is correct
        act_manifest = list(actual.manifest.view(FastqManifestFormat).open())
        exp_manifest = ['sample-id,filename,direction\n',
                        'sample1,sample1_1_L001_R1_001.fastq.gz,forward\n',
                        'sample3,sample3_2_L001_R1_001.fastq.gz,forward\n',
                        'sample2,sample2_3_L001_R1_001.fastq.gz,forward\n',
                        'sample5,sample5_4_L001_R1_001.fastq.gz,forward\n',
                        'sample4,sample4_5_L001_R1_001.fastq.gz,forward\n']
        self._compare_manifests(act_manifest, exp_manifest)

    def test_barcode_trimming(self):
        # these barcodes are longer then the ones in the mapping file, so
        # only the first barcode_length bases should be read
        barcodes = [('@s1/2 abc/2', 'AAAAG', '+', 'YYYY'),
                    ('@s2/2 abc/2', 'TTAAG', '+', 'PPPP'),
                    ('@s3/2 abc/2', 'AACCG', '+', 'PPPP'),
                    ('@s4/2 abc/2', 'TTAAG', '+', 'PPPP'),
                    ('@s5/2 abc/2', 'AACCG', '+', 'PPPP'),
                    ('@s6/2 abc/2', 'AAAAG', '+', 'PPPP'),
                    ('@s7/2 abc/2', 'CGGCG', '+', 'PPPP'),
                    ('@s8/2 abc/2', 'GGAAG', '+', 'PPPP'),
                    ('@s9/2 abc/2', 'CGGCG', '+', 'PPPP'),
                    ('@s10/2 abc/2', 'CGGCG', '+', 'PPPP'),
                    ('@s11/2 abc/2', 'GGAAG', '+', 'PPPP')]
        self._barcode_trimming(barcodes, False)

    def test_barcode_trimming_rev_comp_barcodes(self):
        # NOTE: the 5th nucleotide in these barcodes should be trimmed off
        barcodes = [('@s1/2 abc/2', 'TTTTG', '+', 'YYYY'),
                    ('@s2/2 abc/2', 'TTAAG', '+', 'PPPP'),
                    ('@s3/2 abc/2', 'GGTTG', '+', 'PPPP'),
                    ('@s4/2 abc/2', 'TTAAG', '+', 'PPPP'),
                    ('@s5/2 abc/2', 'GGTTG', '+', 'PPPP'),
                    ('@s6/2 abc/2', 'TTTTN', '+', 'PPPP'),
                    ('@s7/2 abc/2', 'GCCGG', '+', 'PPPP'),
                    ('@s8/2 abc/2', 'TTCCG', '+', 'PPPP'),
                    ('@s9/2 abc/2', 'GCCGG', '+', 'PPPP'),
                    ('@s10/2 abc/2', 'GCCGG', '+', 'PPPP'),
                    ('@s11/2 abc/2', 'TTCCG', '+', 'PPPP')]
        self._barcode_trimming(barcodes, True)

    def _barcode_trimming(self, barcodes, rev_comp_barcodes):
        bsi = BarcodeSequenceFastqIterator(barcodes, self.sequences)
        actual, ecc = emp_single(bsi, self.barcode_map,
                                 rev_comp_barcodes=rev_comp_barcodes,
                                 golay_error_correction=False)
        output_fastq = list(actual.sequences.iter_views(FastqGzFormat))
        # five per-sample files were written
        self.assertEqual(len(output_fastq), 5)

        # sequences in sample1 are correct
        self._validate_sample_fastq(
            output_fastq[0][1].open(), self.sequences, [0, 5])

        # sequences in sample2 are correct
        self._validate_sample_fastq(
            output_fastq[1][1].open(), self.sequences, [2, 4])

        # sequences in sample3 are correct
        self._validate_sample_fastq(
            output_fastq[2][1].open(), self.sequences, [1, 3])

        # sequences in sample4 are correct
        self._validate_sample_fastq(
            output_fastq[3][1].open(), self.sequences, [7, 10])

        # sequences in sample5 are correct
        self._validate_sample_fastq(
            output_fastq[4][1].open(), self.sequences, [6, 8, 9])

        # manifest is correct
        act_manifest = list(actual.manifest.view(FastqManifestFormat).open())
        exp_manifest = ['sample-id,filename,direction\n',
                        'sample1,sample1_1_L001_R1_001.fastq.gz,forward\n',
                        'sample3,sample3_2_L001_R1_001.fastq.gz,forward\n',
                        'sample2,sample2_3_L001_R1_001.fastq.gz,forward\n',
                        'sample5,sample5_4_L001_R1_001.fastq.gz,forward\n',
                        'sample4,sample4_5_L001_R1_001.fastq.gz,forward\n']
        self._compare_manifests(act_manifest, exp_manifest)

    def test_raise_error_invalid_sequence_column_characters(self):
        bad_barcode_column = pd.Series(
            ['HPillTS1F43', 'HPillTS1F44'], name='barcode-id',
            index=pd.Index(['sample1', 'sample2'], name='sample-id'))

        with self.assertRaisesRegex(ValueError, r"Invalid characters"):
            emp_single(
                self.bsi,
                qiime2.CategoricalMetadataColumn(bad_barcode_column),
                golay_error_correction=False,
            )

    def test_partition(self):
        demux, _ = emp_single(self.bsi, self.barcode_map,
                              golay_error_correction=False)

        partition = partition_samples_single(demux)

        exp_samples = ('sample1_1_L001_R1_001.fastq.gz',
                       'sample2_3_L001_R1_001.fastq.gz',
                       'sample3_2_L001_R1_001.fastq.gz',
                       'sample4_5_L001_R1_001.fastq.gz',
                       'sample5_4_L001_R1_001.fastq.gz')
        exp_indices = ([0, 5], [2, 4], [1, 3], [7, 10], [6, 8, 9])

        for idx, (id, sample) in enumerate(partition.items()):
            self.assertEqual(id, f'sample{idx + 1}')

            act_manifest = \
                list(sample.manifest.view(FastqManifestFormat).open())
            exp_manifest = ['sample-id,filename,direction\n',
                            f'sample{idx + 1},{exp_samples[idx]},forward\n']
            self._compare_manifests(act_manifest, exp_manifest)

            output_fastq = list(sample.sequences.iter_views(FastqGzFormat))
            self.assertEqual(len(output_fastq), 1)

            self._validate_sample_fastq(
                output_fastq[0][1].open(), self.sequences, exp_indices[idx])

    def test_partition_num_specified(self):
        demux, _ = emp_single(self.bsi, self.barcode_map,
                              golay_error_correction=False)
        partition = partition_samples_single(demux, 2)
        exp_indices = ([0, 5], [2, 4], [1, 3], [7, 10], [6, 8, 9])

        sample = partition[1]
        act_manifest = list(sample.manifest.view(FastqManifestFormat).open())

        exp_manifest = ['sample-id,filename,direction\n',
                        'sample1,sample1_1_L001_R1_001.fastq.gz,forward\n',
                        'sample2,sample2_3_L001_R1_001.fastq.gz,forward\n',
                        'sample3,sample3_2_L001_R1_001.fastq.gz,forward\n']
        self._compare_manifests(act_manifest, exp_manifest)

        output_fastq = list(sample.sequences.iter_views(FastqGzFormat))
        self.assertEqual(len(output_fastq), 3)

        self._validate_sample_fastq(
            output_fastq[0][1].open(), self.sequences, exp_indices[0])
        self._validate_sample_fastq(
            output_fastq[1][1].open(), self.sequences, exp_indices[1])
        self._validate_sample_fastq(
            output_fastq[2][1].open(), self.sequences, exp_indices[2])

        sample = partition[2]
        act_manifest = list(sample.manifest.view(FastqManifestFormat).open())

        exp_manifest = ['sample-id,filename,direction\n',
                        'sample4,sample4_5_L001_R1_001.fastq.gz,forward\n',
                        'sample5,sample5_4_L001_R1_001.fastq.gz,forward\n']
        self._compare_manifests(act_manifest, exp_manifest)

        output_fastq = list(sample.sequences.iter_views(FastqGzFormat))
        self.assertEqual(len(output_fastq), 2)

        self._validate_sample_fastq(
            output_fastq[0][1].open(), self.sequences, exp_indices[3])
        self._validate_sample_fastq(
            output_fastq[1][1].open(), self.sequences, exp_indices[4])

    def test_partition_more_partitions_than_samples(self):
        demux, _ = emp_single(self.bsi, self.barcode_map,
                              golay_error_correction=False)

        with self.assertWarnsRegex(
                UserWarning, "You have requested a number of.*100.*5.*5"):
            partition = partition_samples_single(demux, 100)

        exp_samples = ('sample1_1_L001_R1_001.fastq.gz',
                       'sample2_3_L001_R1_001.fastq.gz',
                       'sample3_2_L001_R1_001.fastq.gz',
                       'sample4_5_L001_R1_001.fastq.gz',
                       'sample5_4_L001_R1_001.fastq.gz')
        exp_indices = ([0, 5], [2, 4], [1, 3], [7, 10], [6, 8, 9])

        for idx, (id, sample) in enumerate(partition.items()):
            self.assertEqual(id, f'sample{idx + 1}')

            act_manifest = \
                list(sample.manifest.view(FastqManifestFormat).open())
            exp_manifest = ['sample-id,filename,direction\n',
                            f'sample{idx + 1},{exp_samples[idx]},forward\n']
            self._compare_manifests(act_manifest, exp_manifest)

            output_fastq = list(sample.sequences.iter_views(FastqGzFormat))
            self.assertEqual(len(output_fastq), 1)

            self._validate_sample_fastq(
                output_fastq[0][1].open(), self.sequences, exp_indices[idx])


class EmpPairedTests(unittest.TestCase, EmpTestingUtils):
    def setUp(self):
        self.barcodes = [('@s1/2 abc/2', 'AAAA', '+', 'YYYY'),
                         ('@s2/2 abc/2', 'TTAA', '+', 'PPPP'),
                         ('@s3/2 abc/2', 'AACC', '+', 'PPPP'),
                         ('@s4/2 abc/2', 'TTAA', '+', 'PPPP'),
                         ('@s5/2 abc/2', 'AACC', '+', 'PPPP'),
                         ('@s6/2 abc/2', 'AAAA', '+', 'PPPP'),
                         ('@s7/2 abc/2', 'CGGC', '+', 'PPPP'),
                         ('@s8/2 abc/2', 'GGAA', '+', 'PPPP'),
                         ('@s9/2 abc/2', 'CGGC', '+', 'PPPP'),
                         ('@s10/2 abc/2', 'CGGC', '+', 'PPPP'),
                         ('@s11/2 abc/2', 'GGAA', '+', 'PPPP')]

        golaybarcodes = [  # ATGATGCGACCA -> ACGATGCGACCA
                         ('@s1/2 abc/2', 'ATGATGCGACCA', '+', 'YYYYYYYYYYYY'),
                         ('@s2/2 abc/2', 'AGCTATCCACGA', '+', 'PPPPPPPPPPPP'),
                         ('@s3/2 abc/2', 'ACACACTATGGC', '+', 'PPPPPPPPPPPP'),
                         ('@s4/2 abc/2', 'AGCTATCCACGA', '+', 'PPPPPPPPPPPP'),
                         ('@s5/2 abc/2', 'ACACACTATGGC', '+', 'PPPPPPPPPPPP'),
                         ('@s6/2 abc/2', 'ACGATGCGACCA', '+', 'PPPPPPPPPPPP'),
                         # CATTGTATCAAC -> CATCGTATCAAC
                         ('@s7/2 abc/2', 'CATTGTATCAAC', '+', 'PPPPPPPPPPPP'),
                         ('@s8/2 abc/2', 'CTAACGCAGGGG', '+', 'PPPPPPPPPPPP'),
                         ('@s9/2 abc/2', 'CATCGTATCAAC', '+', 'PPPPPPPPPPPP'),
                         ('@s10/2 abc/2', 'CATCGTATCAAC', '+', 'PPPPPPPPPPPP'),
                         ('@s11/2 abc/2', 'CTAACGCAGTCA', '+', 'PPPPPPPPPPPP')]

        self.forward = [('@s1/1 abc/1', 'GGG', '+', 'YYY'),
                        ('@s2/1 abc/1', 'CCC', '+', 'PPP'),
                        ('@s3/1 abc/1', 'AAA', '+', 'PPP'),
                        ('@s4/1 abc/1', 'TTT', '+', 'PPP'),
                        ('@s5/1 abc/1', 'ATA', '+', 'PPP'),
                        ('@s6/1 abc/1', 'TAT', '+', 'PPP'),
                        ('@s7/1 abc/1', 'CGC', '+', 'PPP'),
                        ('@s8/1 abc/1', 'GCG', '+', 'PPP'),
                        ('@s9/1 abc/1', 'ACG', '+', 'PPP'),
                        ('@s10/1 abc/1', 'GCA', '+', 'PPP'),
                        ('@s11/1 abc/1', 'TGA', '+', 'PPP')]

        self.reverse = [('@s1/1 abc/1', 'CCC', '+', 'YYY'),
                        ('@s2/1 abc/1', 'GGG', '+', 'PPP'),
                        ('@s3/1 abc/1', 'TTT', '+', 'PPP'),
                        ('@s4/1 abc/1', 'AAA', '+', 'PPP'),
                        ('@s5/1 abc/1', 'TAT', '+', 'PPP'),
                        ('@s6/1 abc/1', 'ATA', '+', 'PPP'),
                        ('@s7/1 abc/1', 'GCG', '+', 'PPP'),
                        ('@s8/1 abc/1', 'CGC', '+', 'PPP'),
                        ('@s9/1 abc/1', 'CGT', '+', 'PPP'),
                        ('@s10/1 abc/1', 'TGC', '+', 'PPP'),
                        ('@s11/1 abc/1', 'TCA', '+', 'PPP')]

        self.bpsi = BarcodePairedSequenceFastqIterator(
            self.barcodes, self.forward, self.reverse)

        barcode_map = pd.Series(
            ['AAAA', 'AACC', 'TTAA', 'GGAA', 'CGGC'], name='bc',
            index=pd.Index(['sample1', 'sample2', 'sample3',
                            'sample4', 'sample5'], name='id')
        )
        self.barcode_map = qiime2.CategoricalMetadataColumn(barcode_map)

        self.bpsi_werr = BarcodePairedSequenceFastqIterator(golaybarcodes,
                                                            self.forward,
                                                            self.reverse)

        golay_barcode_map = pd.Series(
            ['ACGATGCGACCA', 'ACACACTATGGC', 'AGCTATCCACGA',
             'CTAACGCAGTCA', 'CATCGTATCAAC'], name='bc',
            index=pd.Index(['sample1', 'sample2', 'sample3', 'sample4',
                            'sample5'], name='id')
        )
        self.golay_barcode_map = qiime2.CategoricalMetadataColumn(
            golay_barcode_map)

    def check_valid(self, *args, **kwargs):
        actual, ecc = emp_paired(*args, **kwargs)

        # five forward sample files
        forward_fastq = [
            view for path, view in actual.sequences.iter_views(FastqGzFormat)
            if 'R1_001.fastq' in path.name]
        self.assertEqual(len(forward_fastq), 5)

        # five reverse sample files
        reverse_fastq = [
            view for path, view in actual.sequences.iter_views(FastqGzFormat)
            if 'R2_001.fastq' in path.name]
        self.assertEqual(len(reverse_fastq), 5)

        # FORWARD:
        # sequences in sample1 are correct
        self._validate_sample_fastq(
            forward_fastq[0].open(), self.forward, [0, 5])

        # sequences in sample2 are correct
        self._validate_sample_fastq(
            forward_fastq[1].open(), self.forward, [2, 4])

        # sequences in sample3 are correct
        self._validate_sample_fastq(
            forward_fastq[2].open(), self.forward, [1, 3])

        # sequences in sample4 are correct
        if kwargs['golay_error_correction']:
            self._validate_sample_fastq(
                forward_fastq[3].open(), self.forward, [10, ])
        else:
            self._validate_sample_fastq(
                forward_fastq[3].open(), self.forward, [7, 10])

        # sequences in sample5 are correct
        self._validate_sample_fastq(
            forward_fastq[4].open(), self.forward, [6, 8, 9])

        # REVERSE:
        # sequences in sample1 are correct
        self._validate_sample_fastq(
            reverse_fastq[0].open(), self.reverse, [0, 5])

        # sequences in sample2 are correct
        self._validate_sample_fastq(
            reverse_fastq[1].open(), self.reverse, [2, 4])

        # sequences in sample3 are correct
        self._validate_sample_fastq(
            reverse_fastq[2].open(), self.reverse, [1, 3])

        # sequences in sample4 are correct
        if kwargs['golay_error_correction']:
            self._validate_sample_fastq(
                reverse_fastq[3].open(), self.reverse, [10, ])
        else:
            self._validate_sample_fastq(
                reverse_fastq[3].open(), self.reverse, [7, 10])

        # sequences in sample5 are correct
        self._validate_sample_fastq(
            reverse_fastq[4].open(), self.reverse, [6, 8, 9])

        # manifest is correct
        act_manifest = list(actual.manifest.view(FastqManifestFormat).open())
        exp_manifest = ['sample-id,filename,direction\n',
                        'sample1,sample1_1_L001_R1_001.fastq.gz,forward\n',
                        'sample1,sample1_1_L001_R2_001.fastq.gz,reverse\n',
                        'sample3,sample3_2_L001_R1_001.fastq.gz,forward\n',
                        'sample3,sample3_2_L001_R2_001.fastq.gz,reverse\n',
                        'sample2,sample2_3_L001_R1_001.fastq.gz,forward\n',
                        'sample2,sample2_3_L001_R2_001.fastq.gz,reverse\n',
                        'sample5,sample5_4_L001_R1_001.fastq.gz,forward\n',
                        'sample5,sample5_4_L001_R2_001.fastq.gz,reverse\n',
                        'sample4,sample4_5_L001_R1_001.fastq.gz,forward\n',
                        'sample4,sample4_5_L001_R2_001.fastq.gz,reverse\n']

        self._compare_manifests(act_manifest, exp_manifest)

        if kwargs['golay_error_correction']:
            exp_errors = pd.DataFrame([
                ['sample1', '@s1/2 abc/2',  'ATGATGCGACCA', 'ACGATGCGACCA', 1],
                ['sample3', '@s2/2 abc/2',  'AGCTATCCACGA', 'AGCTATCCACGA', 0],
                ['sample2', '@s3/2 abc/2',  'ACACACTATGGC', 'ACACACTATGGC', 0],
                ['sample3', '@s4/2 abc/2',  'AGCTATCCACGA', 'AGCTATCCACGA', 0],
                ['sample2', '@s5/2 abc/2',  'ACACACTATGGC', 'ACACACTATGGC', 0],
                ['sample1', '@s6/2 abc/2',  'ACGATGCGACCA', 'ACGATGCGACCA', 0],
                ['sample5', '@s7/2 abc/2',  'CATTGTATCAAC', 'CATCGTATCAAC', 1],
                ['None',    '@s8/2 abc/2',  'CTAACGCAGGGG', 'None',         4],
                ['sample5', '@s9/2 abc/2',  'CATCGTATCAAC', 'CATCGTATCAAC', 0],
                ['sample5', '@s10/2 abc/2', 'CATCGTATCAAC', 'CATCGTATCAAC', 0],
                ['sample4', '@s11/2 abc/2', 'CTAACGCAGTCA', 'CTAACGCAGTCA', 0]
                ],
                columns=['sample', 'barcode-sequence-id',
                         'barcode-uncorrected', 'barcode-corrected',
                         'barcode-errors'],
                index=pd.Index(['record-%d' % i for i in range(1, 12)],
                               name='id'))
            exp_errors['barcode-errors'] = \
                exp_errors['barcode-errors'].astype(float)
            ecc = qiime2.Metadata.load(str(ecc)).to_dataframe()
            pdt.assert_frame_equal(ecc, exp_errors)

    def test_valid(self):
        self.check_valid(self.bpsi, self.barcode_map,
                         golay_error_correction=False)

    def test_valid_ecc_no_golay(self):
        _, ecc = emp_paired(self.bpsi, self.barcode_map,
                            golay_error_correction=False)
        exp_errors = pd.DataFrame([
            ['sample1', '@s1/2 abc/2',  'AAAA', 'None', 'None'],
            ['sample3', '@s2/2 abc/2',  'TTAA', 'None', 'None'],
            ['sample2', '@s3/2 abc/2',  'AACC', 'None', 'None'],
            ['sample3', '@s4/2 abc/2',  'TTAA', 'None', 'None'],
            ['sample2', '@s5/2 abc/2',  'AACC', 'None', 'None'],
            ['sample1', '@s6/2 abc/2',  'AAAA', 'None', 'None'],
            ['sample5', '@s7/2 abc/2',  'CGGC', 'None', 'None'],
            ['sample4', '@s8/2 abc/2',  'GGAA', 'None', 'None'],
            ['sample5', '@s9/2 abc/2',  'CGGC', 'None', 'None'],
            ['sample5', '@s10/2 abc/2', 'CGGC', 'None', 'None'],
            ['sample4', '@s11/2 abc/2', 'GGAA', 'None', 'None']
            ],
            columns=['sample', 'barcode-sequence-id',
                     'barcode-uncorrected', 'barcode-corrected',
                     'barcode-errors'],
            index=pd.Index(['record-%d' % i for i in range(1, 12)],
                           name='id'))
        ecc = qiime2.Metadata.load(str(ecc)).to_dataframe()
        pdt.assert_frame_equal(ecc, exp_errors)

    def test_valid_with_barcode_errors(self):
        self.check_valid(self.bpsi_werr, self.golay_barcode_map,
                         golay_error_correction=True)

    @mock.patch('q2_demux._demux.OPEN_FH_LIMIT', 6)
    def test_valid_small_open_fh_limit(self):
        self.test_valid()

    def test_variable_length_barcodes(self):
        barcodes = pd.Series(
            ['AAA', 'AACC'], name='bc',
            index=pd.Index(['sample1', 'sample2'], name='id')
        )
        barcodes = qiime2.CategoricalMetadataColumn(barcodes)
        with self.assertRaises(ValueError):
            emp_paired(self.bpsi, barcodes, golay_error_correction=False)

    def test_duplicate_barcodes(self):
        barcodes = pd.Series(
            ['AACC', 'AACC'], name='bc',
            index=pd.Index(['sample1', 'sample2'], name='id')
        )
        barcodes = qiime2.CategoricalMetadataColumn(barcodes)
        with self.assertRaises(ValueError):
            emp_paired(self.bpsi, barcodes, golay_error_correction=False)

    def test_no_matched_barcodes(self):
        barcodes = pd.Series(
            ['CCCC', 'GGCC'], name='bc',
            index=pd.Index(['sample1', 'sample2'], name='id')
        )
        barcodes = qiime2.CategoricalMetadataColumn(barcodes)
        with self.assertRaises(ValueError):
            emp_paired(self.bpsi, barcodes, golay_error_correction=False)

    def test_rev_comp_mapping_barcodes(self):
        barcodes = pd.Series(
            ['TTTT', 'GGTT', 'TTAA', 'TTCC', 'GCCG'], name='bc',
            index=pd.Index(['sample1', 'sample2', 'sample3', 'sample4',
                            'sample5'], name='id')
        )
        barcodes = qiime2.CategoricalMetadataColumn(barcodes)
        self.check_valid(self.bpsi, barcodes, rev_comp_mapping_barcodes=True,
                         golay_error_correction=False)

    def test_mismatched_description(self):
        barcodes = [('@s1/2 abc/2', 'AAAA', '+', 'YYYY'),
                    ('@s2/2 abc/2', 'AAAA', '+', 'PPPP'),
                    ('@s3/2 abc/2', 'AACC', '+', 'PPPP'),
                    ('@s4/2 abc/2', 'AACC', '+', 'PPPP')]

        forward = [('@s1/1 abc/1', 'GGG', '+', 'YYY'),
                   ('@s2/1 abc/1', 'CCC', '+', 'PPP'),
                   ('@s3/1 abc/1', 'AAA', '+', 'PPP'),
                   ('@s4/1 abd/1', 'TTT', '+', 'PPP')]

        reverse = [('@s1/1 abc/1', 'GGG', '+', 'YYY'),
                   ('@s2/1 abc/1', 'CCC', '+', 'PPP'),
                   ('@s3/1 abc/1', 'AAA', '+', 'PPP'),
                   ('@s4/1 abd/1', 'TTT', '+', 'PPP')]

        bsi = BarcodePairedSequenceFastqIterator(barcodes, forward, reverse)
        with self.assertRaises(ValueError):
            list(bsi)

    def test_mismatch_description_override(self):
        barcodes = [('@s1/2 abc/2', 'AAAA', '+', 'YYYY'),
                    ('@s2/2 abc/2', 'AAAA', '+', 'PPPP'),
                    ('@s3/2 abc/2', 'AACC', '+', 'PPPP'),
                    ('@s4/2 abc/2', 'AACC', '+', 'PPPP')]

        forward = [('@s1/1 abc/1', 'GGG', '+', 'YYY'),
                   ('@s2/1 abc/1', 'CCC', '+', 'PPP'),
                   ('@s3/1 abc/1', 'AAA', '+', 'PPP'),
                   ('@s4/1 abd/1', 'TTT', '+', 'PPP')]

        reverse = [('@s1/1 abc/1', 'GGG', '+', 'YYY'),
                   ('@s2/1 abc/1', 'CCC', '+', 'PPP'),
                   ('@s3/1 abc/1', 'AAA', '+', 'PPP'),
                   ('@s4/1 abd/1', 'TTT', '+', 'PPP')]

        bsi = BarcodePairedSequenceFastqIterator(barcodes, forward, reverse,
                                                 ignore_description_mismatch=True)  # noqa
        self.assertEqual(len(list(bsi)), 4)

    def test_rev_comp_barcodes(self):
        barcodes = [('@s1/2 abc/2', 'TTTT', '+', 'YYYY'),
                    ('@s2/2 abc/2', 'TTAA', '+', 'PPPP'),
                    ('@s3/2 abc/2', 'GGTT', '+', 'PPPP'),
                    ('@s4/2 abc/2', 'TTAA', '+', 'PPPP'),
                    ('@s5/2 abc/2', 'GGTT', '+', 'PPPP'),
                    ('@s6/2 abc/2', 'TTTT', '+', 'PPPP'),
                    ('@s7/2 abc/2', 'GCCG', '+', 'PPPP'),
                    ('@s8/2 abc/2', 'TTCC', '+', 'PPPP'),
                    ('@s9/2 abc/2', 'GCCG', '+', 'PPPP'),
                    ('@s10/2 abc/2', 'GCCG', '+', 'PPPP'),
                    ('@s11/2 abc/2', 'TTCC', '+', 'PPPP')]
        bpsi = BarcodePairedSequenceFastqIterator(
            barcodes, self.forward, self.reverse)
        self.check_valid(bpsi, self.barcode_map, rev_comp_barcodes=True,
                         golay_error_correction=False)

    def test_barcode_trimming(self):
        # these barcodes are longer then the ones in the mapping file, so
        # only the first barcode_length bases should be read
        barcodes = [('@s1/2 abc/2', 'AAAAG', '+', 'YYYY'),
                    ('@s2/2 abc/2', 'TTAAG', '+', 'PPPP'),
                    ('@s3/2 abc/2', 'AACCG', '+', 'PPPP'),
                    ('@s4/2 abc/2', 'TTAAG', '+', 'PPPP'),
                    ('@s5/2 abc/2', 'AACCG', '+', 'PPPP'),
                    ('@s6/2 abc/2', 'AAAAG', '+', 'PPPP'),
                    ('@s7/2 abc/2', 'CGGCG', '+', 'PPPP'),
                    ('@s8/2 abc/2', 'GGAAG', '+', 'PPPP'),
                    ('@s9/2 abc/2', 'CGGCG', '+', 'PPPP'),
                    ('@s10/2 abc/2', 'CGGCG', '+', 'PPPP'),
                    ('@s11/2 abc/2', 'GGAAG', '+', 'PPPP')]
        bpsi = BarcodePairedSequenceFastqIterator(
            barcodes, self.forward, self.reverse)
        self.check_valid(bpsi, self.barcode_map, golay_error_correction=False)

    def test_barcode_trimming_rev_comp(self):
        # these barcodes are longer then the ones in the mapping file.
        # only the first barcode_length bases should be used when
        # when reverse complementing
        barcodes = [('@s1/2 abc/2', 'TTTTT', '+', 'YYYY'),
                    ('@s2/2 abc/2', 'TTAAT', '+', 'PPPP'),
                    ('@s3/2 abc/2', 'GGTTT', '+', 'PPPP'),
                    ('@s4/2 abc/2', 'TTAAT', '+', 'PPPP'),
                    ('@s5/2 abc/2', 'GGTTT', '+', 'PPPP'),
                    ('@s6/2 abc/2', 'TTTTT', '+', 'PPPP'),
                    ('@s7/2 abc/2', 'GCCGT', '+', 'PPPP'),
                    ('@s8/2 abc/2', 'TTCCT', '+', 'PPPP'),
                    ('@s9/2 abc/2', 'GCCGT', '+', 'PPPP'),
                    ('@s10/2 abc/2', 'GCCGT', '+', 'PPPP'),
                    ('@s11/2 abc/2', 'TTCCT', '+', 'PPPP')]
        bpsi = BarcodePairedSequenceFastqIterator(
            barcodes, self.forward, self.reverse)
        self.check_valid(bpsi, self.barcode_map, golay_error_correction=False,
                         rev_comp_barcodes=True)

    def test_partition(self):
        demux, _ = emp_paired(self.bpsi, self.barcode_map,
                              golay_error_correction=False)

        partition = partition_samples_paired(demux)

        exp_samples_fwd = ('sample1_1_L001_R1_001.fastq.gz',
                           'sample2_3_L001_R1_001.fastq.gz',
                           'sample3_2_L001_R1_001.fastq.gz',
                           'sample4_5_L001_R1_001.fastq.gz',
                           'sample5_4_L001_R1_001.fastq.gz')
        exp_samples_rev = ('sample1_1_L001_R2_001.fastq.gz',
                           'sample2_3_L001_R2_001.fastq.gz',
                           'sample3_2_L001_R2_001.fastq.gz',
                           'sample4_5_L001_R2_001.fastq.gz',
                           'sample5_4_L001_R2_001.fastq.gz')
        exp_indices = ([0, 5], [2, 4], [1, 3], [7, 10], [6, 8, 9])

        for idx, (id, sample) in enumerate(partition.items()):
            self.assertEqual(id, f'sample{idx + 1}')

            act_manifest = \
                list(sample.manifest.view(FastqManifestFormat).open())
            exp_manifest = \
                ['sample-id,filename,direction\n',
                 f'sample{idx + 1},{exp_samples_fwd[idx]},forward\n',
                 f'sample{idx + 1},{exp_samples_rev[idx]},reverse\n']
            self._compare_manifests(act_manifest, exp_manifest)

            forward_fastq = [
                view for path, view in
                sample.sequences.iter_views(FastqGzFormat)
                if 'R1_001.fastq' in path.name]
            self.assertEqual(len(forward_fastq), 1)

            reverse_fastq = [
                view for path, view in
                sample.sequences.iter_views(FastqGzFormat)
                if 'R2_001.fastq' in path.name]
            self.assertEqual(len(reverse_fastq), 1)

            self._validate_sample_fastq(
                forward_fastq[0].open(), self.forward, exp_indices[idx])
            self._validate_sample_fastq(
                reverse_fastq[0].open(), self.reverse, exp_indices[idx])

    def test_partition_num_specified(self):
        demux, _ = emp_paired(self.bpsi, self.barcode_map,
                              golay_error_correction=False)
        partition = partition_samples_paired(demux, 2)
        exp_indices = ([0, 5], [2, 4], [1, 3], [7, 10], [6, 8, 9])

        sample = partition[1]
        act_manifest = list(sample.manifest.view(FastqManifestFormat).open())

        exp_manifest = ['sample-id,filename,direction\n',
                        'sample1,sample1_1_L001_R1_001.fastq.gz,forward\n',
                        'sample1,sample1_1_L001_R2_001.fastq.gz,reverse\n',
                        'sample2,sample2_3_L001_R1_001.fastq.gz,forward\n',
                        'sample2,sample2_3_L001_R2_001.fastq.gz,reverse\n',
                        'sample3,sample3_2_L001_R1_001.fastq.gz,forward\n',
                        'sample3,sample3_2_L001_R2_001.fastq.gz,reverse\n']
        self._compare_manifests(act_manifest, exp_manifest)

        forward_fastq = [
            view for path, view in
            sample.sequences.iter_views(FastqGzFormat)
            if 'R1_001.fastq' in path.name]
        self.assertEqual(len(forward_fastq), 3)

        self._validate_sample_fastq(
            forward_fastq[0].open(), self.forward, exp_indices[0])
        self._validate_sample_fastq(
            forward_fastq[1].open(), self.forward, exp_indices[1])
        self._validate_sample_fastq(
            forward_fastq[2].open(), self.forward, exp_indices[2])

        reverse_fastq = [
            view for path, view in
            sample.sequences.iter_views(FastqGzFormat)
            if 'R2_001.fastq' in path.name]
        self.assertEqual(len(reverse_fastq), 3)

        self._validate_sample_fastq(
            reverse_fastq[0].open(), self.reverse, exp_indices[0])
        self._validate_sample_fastq(
            reverse_fastq[1].open(), self.reverse, exp_indices[1])
        self._validate_sample_fastq(
            reverse_fastq[2].open(), self.reverse, exp_indices[2])

        sample = partition[2]
        act_manifest = list(sample.manifest.view(FastqManifestFormat).open())

        exp_manifest = ['sample-id,filename,direction\n',
                        'sample4,sample4_5_L001_R1_001.fastq.gz,forward\n',
                        'sample4,sample4_5_L001_R2_001.fastq.gz,reverse\n',
                        'sample5,sample5_4_L001_R1_001.fastq.gz,forward\n',
                        'sample5,sample5_4_L001_R2_001.fastq.gz,reverse\n']
        self._compare_manifests(act_manifest, exp_manifest)

        forward_fastq = [
            view for path, view in
            sample.sequences.iter_views(FastqGzFormat)
            if 'R1_001.fastq' in path.name]
        self.assertEqual(len(forward_fastq), 2)

        self._validate_sample_fastq(
            forward_fastq[0].open(), self.forward, exp_indices[3])
        self._validate_sample_fastq(
            forward_fastq[1].open(), self.forward, exp_indices[4])

        reverse_fastq = [
            view for path, view in
            sample.sequences.iter_views(FastqGzFormat)
            if 'R2_001.fastq' in path.name]
        self.assertEqual(len(reverse_fastq), 2)

        self._validate_sample_fastq(
            reverse_fastq[0].open(), self.reverse, exp_indices[3])
        self._validate_sample_fastq(
            reverse_fastq[1].open(), self.reverse, exp_indices[4])

    def test_partition_more_partitions_than_samples(self):
        demux, _ = emp_paired(self.bpsi, self.barcode_map,
                              golay_error_correction=False)

        with self.assertWarnsRegex(
                UserWarning, "You have requested a number of.*100.*5.*5"):
            partition = partition_samples_paired(demux, 100)

        exp_samples_fwd = ('sample1_1_L001_R1_001.fastq.gz',
                           'sample2_3_L001_R1_001.fastq.gz',
                           'sample3_2_L001_R1_001.fastq.gz',
                           'sample4_5_L001_R1_001.fastq.gz',
                           'sample5_4_L001_R1_001.fastq.gz')
        exp_samples_rev = ('sample1_1_L001_R2_001.fastq.gz',
                           'sample2_3_L001_R2_001.fastq.gz',
                           'sample3_2_L001_R2_001.fastq.gz',
                           'sample4_5_L001_R2_001.fastq.gz',
                           'sample5_4_L001_R2_001.fastq.gz')
        exp_indices = ([0, 5], [2, 4], [1, 3], [7, 10], [6, 8, 9])

        for idx, (id, sample) in enumerate(partition.items()):
            self.assertEqual(id, f'sample{idx + 1}')

            act_manifest = \
                list(sample.manifest.view(FastqManifestFormat).open())
            exp_manifest = \
                ['sample-id,filename,direction\n',
                 f'sample{idx + 1},{exp_samples_fwd[idx]},forward\n',
                 f'sample{idx + 1},{exp_samples_rev[idx]},reverse\n']
            self._compare_manifests(act_manifest, exp_manifest)

            forward_fastq = [
                view for path, view in
                sample.sequences.iter_views(FastqGzFormat)
                if 'R1_001.fastq' in path.name]
            self.assertEqual(len(forward_fastq), 1)

            reverse_fastq = [
                view for path, view in
                sample.sequences.iter_views(FastqGzFormat)
                if 'R2_001.fastq' in path.name]
            self.assertEqual(len(reverse_fastq), 1)

            self._validate_sample_fastq(
                forward_fastq[0].open(), self.forward, exp_indices[idx])
            self._validate_sample_fastq(
                reverse_fastq[0].open(), self.reverse, exp_indices[idx])


class SummarizeTests(TestPluginBase):
    package = 'q2_demux.tests'

    def setUp(self):
        super().setUp()
        self.barcodes = [('@s1/2 abc/2', 'AAAA', '+', 'YYYY'),
                         ('@s2/2 abc/2', 'AAAA', '+', 'PPPP'),
                         ('@s3/2 abc/2', 'AAAA', '+', 'PPPP'),
                         ('@s4/2 abc/2', 'AACC', '+', 'PPPP')]

        self.sequences = [('@s1/1 abc/1', 'GGG', '+', 'YYY'),
                          ('@s2/1 abc/1', 'CCC', '+', 'PPP'),
                          ('@s3/1 abc/1', 'AAA', '+', 'PPP'),
                          ('@s4/1 abc/1', 'TTT', '+', 'PPP')]

    def test_basic(self):
        bsi = BarcodeSequenceFastqIterator(self.barcodes, self.sequences)

        barcode_map = pd.Series(
            ['AAAA', 'AACC'], name='bc',
            index=pd.Index(['sample_1', 'sample2'], name='id')
        )
        barcode_map = qiime2.CategoricalMetadataColumn(barcode_map)

        demux_data, ecc = emp_single(bsi, barcode_map,
                                     golay_error_correction=False)
        # test that an index.html file is created and that it has size > 0
        with tempfile.TemporaryDirectory() as output_dir:
            # TODO: Remove _PlotQualView wrapper
            result = summarize(output_dir, _PlotQualView(demux_data,
                                                         paired=False), n=2)
            self.assertTrue(result is None)
            index_fp = os.path.join(output_dir, 'overview.html')
            self.assertTrue(os.path.exists(index_fp))
            self.assertTrue(os.path.getsize(index_fp) > 0)
            tsv_fp = os.path.join(output_dir, 'per-sample-fastq-counts.tsv')
            self.assertTrue(os.path.exists(tsv_fp))
            self.assertTrue(os.path.getsize(tsv_fp) > 0)
            fwd_pdf_fp = os.path.join(output_dir,
                                      'demultiplex-summary-forward.pdf')
            self.assertTrue(os.path.exists(fwd_pdf_fp))
            self.assertTrue(os.path.getsize(fwd_pdf_fp) > 0)
            fwd_png_fp = os.path.join(output_dir,
                                      'demultiplex-summary-forward.png')
            self.assertTrue(os.path.exists(fwd_png_fp))
            self.assertTrue(os.path.getsize(fwd_png_fp) > 0)
            qual_forward_fp = os.path.join(
                output_dir, 'forward-seven-number-summaries.tsv')
            self.assertTrue(os.path.exists(qual_forward_fp))
            self.assertTrue(os.path.getsize(qual_forward_fp) > 0)
            with open(index_fp, 'r') as fh:
                assert_no_nans_in_tables(fh)
                html = fh.read()
                self.assertIn('<th>Minimum</th>\n      <td>1</td>', html)
                self.assertIn('<th>Maximum</th>\n      <td>3</td>', html)
            with open(tsv_fp, 'r') as ch:
                tsv = ch.read()
                self.assertIn('sample_1', tsv)

    def test_single_sample(self):
        bsi = BarcodeSequenceFastqIterator(self.barcodes[:1],
                                           self.sequences[:1])

        barcode_map = pd.Series(
            ['AAAA'], name='bc',
            index=pd.Index(['sample1'], name='id')
        )
        barcode_map = qiime2.CategoricalMetadataColumn(barcode_map)

        demux_data, ecc = emp_single(bsi, barcode_map,
                                     golay_error_correction=False)
        # test that an index.html file is created and that it has size > 0
        with tempfile.TemporaryDirectory() as output_dir:
            # TODO: Remove _PlotQualView wrapper
            result = summarize(output_dir, _PlotQualView(demux_data,
                                                         paired=False), n=1)
            self.assertTrue(result is None)
            index_fp = os.path.join(output_dir, 'overview.html')
            self.assertTrue(os.path.exists(index_fp))
            self.assertTrue(os.path.getsize(index_fp) > 0)
            tsv_fp = os.path.join(output_dir, 'per-sample-fastq-counts.tsv')
            self.assertTrue(os.path.exists(tsv_fp))
            self.assertTrue(os.path.getsize(tsv_fp) > 0)
            pdf_fp = os.path.join(output_dir, 'demultiplex-summary.pdf')
            self.assertFalse(os.path.exists(pdf_fp))
            png_fp = os.path.join(output_dir, 'demultiplex-summary.png')
            self.assertFalse(os.path.exists(png_fp))
            with open(index_fp, 'r') as fh:
                assert_no_nans_in_tables(fh)
                html = fh.read()
                self.assertIn('<th>Minimum</th>\n      <td>1</td>', html)
                self.assertIn('<th>Maximum</th>\n      <td>1</td>', html)

    def test_paired_end(self):
        barcodes = self.barcodes[:3]

        forward = self.sequences[:3]

        reverse = [('@s1/1 abc/1', 'CCC', '+', 'YYY'),
                   ('@s2/1 abc/1', 'GGG', '+', 'PPP'),
                   ('@s3/1 abc/1', 'TTT', '+', 'PPP')]

        bpsi = BarcodePairedSequenceFastqIterator(barcodes, forward, reverse)

        barcode_map = pd.Series(
            ['AAAA', 'AACC', 'TTAA'], name='bc',
            index=pd.Index(['sample1', 'sample2', 'sample3'], name='id')
        )
        barcode_map = qiime2.CategoricalMetadataColumn(barcode_map)

        demux_data, ecc = emp_paired(bpsi, barcode_map,
                                     golay_error_correction=False)
        with tempfile.TemporaryDirectory() as output_dir:
            result = summarize(output_dir, _PlotQualView(demux_data,
                                                         paired=True), n=2)
            self.assertTrue(result is None)
            plot_fp = os.path.join(output_dir, 'quality-plot.html')
            qual_forward_fp = os.path.join(
                output_dir, 'forward-seven-number-summaries.tsv')
            self.assertTrue(os.path.exists(qual_forward_fp))
            self.assertTrue(os.path.getsize(qual_forward_fp) > 0)
            qual_reverse_fp = os.path.join(
                output_dir, 'reverse-seven-number-summaries.tsv')
            self.assertTrue(os.path.exists(qual_reverse_fp))
            self.assertTrue(os.path.getsize(qual_reverse_fp) > 0)
            with open(plot_fp, 'r') as fh:
                html = fh.read()
                self.assertIn('<h5 class="text-center">Forward Reads</h5>',
                              html)
                self.assertIn('<h5 class="text-center">Reverse Reads</h5>',
                              html)

    def test_subsample_higher_than_seqs_count(self):
        barcodes = self.barcodes[:1]

        sequences = self.sequences[:1]
        bsi = BarcodeSequenceFastqIterator(barcodes, sequences)

        barcode_map = pd.Series(['AAAA'], name='bc',
                                index=pd.Index(['sample1'], name='id'))
        barcode_map = qiime2.CategoricalMetadataColumn(barcode_map)

        demux_data, ecc = emp_single(bsi, barcode_map,
                                     golay_error_correction=False)
        with tempfile.TemporaryDirectory() as output_dir:
            result = summarize(output_dir, _PlotQualView(demux_data,
                                                         paired=False), n=50)
            self.assertTrue(result is None)
            plot_fp = os.path.join(output_dir, 'quality-plot.html')
            with open(plot_fp, 'r') as fh:
                html = fh.read()
                self.assertIn('<strong>Warning:</strong>', html)

    def test_phred_score_out_of_range(self):
        barcodes = self.barcodes[:3]

        sequences = [('@s1/1 abc/1', 'GGG', '+', 'jjj'),
                     ('@s2/1 abc/1', 'CCC', '+', 'iii'),
                     ('@s3/1 abc/1', 'AAA', '+', 'hhh')]
        bsi = BarcodeSequenceFastqIterator(barcodes, sequences)

        barcode_map = pd.Series(
            ['AAAA', 'AACC', 'TTAA'], name='bc',
            index=pd.Index(['sample1', 'sample2', 'sample3'], name='id')
        )
        barcode_map = qiime2.CategoricalMetadataColumn(barcode_map)

        demux_data, ecc = emp_single(bsi, barcode_map,
                                     golay_error_correction=False)
        with tempfile.TemporaryDirectory() as output_dir:
            result = summarize(output_dir, _PlotQualView(demux_data,
                                                         paired=False), n=50)
            self.assertTrue(result is None)
            plot_fp = os.path.join(output_dir, 'quality-plot.html')
            with open(plot_fp, 'r') as fh:
                html = fh.read()
                self.assertIn('<strong>Danger:</strong>', html)

    def test_inconsistent_sequence_length_single(self):
        sequences = [('@s1/1 abc/1', 'GGGGGGG', '+', 'YYYYYYY'),
                     ('@s2/1 abc/1', 'CCCCC', '+', 'PPPPP'),
                     ('@s3/1 abc/1', 'AAA', '+', 'PPP'),
                     ('@s4/1 abc/1', 'T', '+', 'P')]
        bsi = BarcodeSequenceFastqIterator(self.barcodes, sequences)

        barcode_map = pd.Series(
            ['AAAA', 'AACC'], name='bc',
            index=pd.Index(['sample1', 'sample2'], name='id')
        )
        barcode_map = qiime2.CategoricalMetadataColumn(barcode_map)

        demux_data, ecc = emp_single(bsi, barcode_map,
                                     golay_error_correction=False)
        lengths = [1, 3, 5, 7]
        for n in range(1, 6):
            with tempfile.TemporaryDirectory() as output_dir:
                lengths_ = lengths[0:5-n] if n < 4 else [1]
                # TODO: Remove _PlotQualView wrapper
                summarize(output_dir, _PlotQualView(demux_data,
                                                    paired=False), n=n)
                plot_fp = os.path.join(output_dir, 'data.jsonp')
                with open(plot_fp, 'r') as fh:
                    jsonp = fh.read()
                    json_ = jsonp.replace('app.init(', '[') \
                                 .replace(');', ']') \
                                 .replace('undefined', 'null')
                    payload = json.loads(json_)[0]
                    self.assertEqual(payload["totalSeqCount"],
                                     {'forward': 4, 'reverse': None})
                    self.assertIn(payload["minSeqLen"]["forward"], lengths_)
                    self.assertEqual(payload["minSeqLen"]["reverse"], None)
                    self.assertEqual(payload["subsampleSize"]["forward"],
                                     min(n, 4))
                    self.assertEqual(payload["subsampleSize"]["reverse"], n)

    def test_inconsistent_sequence_length_paired(self):
        forward = [('@s1/1 abc/1', 'G', '+', 'Y'),
                   ('@s2/1 abc/1', 'CCC', '+', 'PPP'),
                   ('@s3/1 abc/1', 'AAAAA', '+', 'PPPPP'),
                   ('@s4/1 abc/1', 'TTTTTTT', '+', 'PPPPPPP')]
        reverse = [('@s1/1 abc/1', 'AAAAAAA', '+', 'YYYYYYY'),
                   ('@s2/1 abc/1', 'TTTTT', '+', 'PPPPP'),
                   ('@s3/1 abc/1', 'GGG', '+', 'PPP'),
                   ('@s4/1 abc/1', 'C', '+', 'P')]
        bpsi = BarcodePairedSequenceFastqIterator(self.barcodes, forward,
                                                  reverse)

        barcode_map = pd.Series(
            ['AAAA', 'AACC'], name='bc',
            index=pd.Index(['sample1', 'sample2'], name='id')
        )
        barcode_map = qiime2.CategoricalMetadataColumn(barcode_map)

        demux_data, ecc = emp_paired(bpsi, barcode_map,
                                     golay_error_correction=False)
        lengths = [1, 3, 5, 7]
        for n in range(1, 6):
            with tempfile.TemporaryDirectory() as output_dir:
                lengths_ = lengths[0:5-n] if n < 4 else [1]
                # TODO: Remove _PlotQualView wrapper
                summarize(output_dir, _PlotQualView(demux_data,
                                                    paired=True), n=n)
                plot_fp = os.path.join(output_dir, 'data.jsonp')
                with open(plot_fp, 'r') as fh:
                    jsonp = fh.read()
                    json_ = jsonp.replace('app.init(', '[') \
                                 .replace(');', ']') \
                                 .replace('undefined', 'null')
                    payload = json.loads(json_)[0]
                    self.assertEqual(payload["totalSeqCount"],
                                     {'forward': 4, 'reverse': 4})
                    self.assertIn(payload["minSeqLen"]["forward"], lengths_)
                    self.assertIn(payload["minSeqLen"]["reverse"], lengths_)
                    self.assertEqual(payload["subsampleSize"]["forward"],
                                     min(n, 4))
                    self.assertEqual(payload["subsampleSize"]["reverse"],
                                     min(n, 4))

    def test_sequence_length_uses_subsample_single(self):
        # Will select s1 and s2 for forward and s1 and s3 for reverse which
        # aren't the shortest ones
        random.seed(6)

        sequences = [('@s1/1 abc/1', 'GGGGGGG', '+', 'YYYYYYY'),
                     ('@s2/1 abc/1', 'CCCCC', '+', 'PPPPP'),
                     ('@s3/1 abc/1', 'AAA', '+', 'PPP'),
                     ('@s4/1 abc/1', 'T', '+', 'P')]
        bsi = BarcodeSequenceFastqIterator(self.barcodes, sequences)

        barcode_map = pd.Series(
            ['AAAA', 'AACC'], name='bc',
            index=pd.Index(['sample1', 'sample2'], name='id')
        )
        barcode_map = qiime2.CategoricalMetadataColumn(barcode_map)

        demux_data, ecc = emp_single(bsi, barcode_map,
                                     golay_error_correction=False)
        with tempfile.TemporaryDirectory() as output_dir:
            summarize(output_dir, _PlotQualView(demux_data, paired=False), n=2)
            plot_fp = os.path.join(output_dir, 'data.jsonp')
            with open(plot_fp, 'r') as fh:
                jsonp = fh.read()
                json_ = jsonp.replace('app.init(', '[') \
                             .replace(');', ']') \
                             .replace('undefined', 'null')
                payload = json.loads(json_)[0]
                self.assertEqual(payload["minSeqLen"]["forward"], 5)
                self.assertEqual(payload["minSeqLen"]["reverse"], None)

    def test_sequence_length_uses_subsample_paired(self):
        # Will select s1 and s2 for forward and S1 and S3 for reverse which
        # aren't the shortest pairs
        random.seed(6)

        forward = [('@s1/1 abc/1', 'GGG', '+', 'YYY'),
                   ('@s2/1 abc/1', 'CCCCC', '+', 'PPPPP'),
                   ('@s3/1 abc/1', 'A', '+', 'P'),
                   ('@s4/1 abc/1', 'TTTTTTT', '+', 'PPPPPPP')]
        reverse = [('@s1/1 abc/1', 'AAAAA', '+', 'YYYYY'),
                   ('@s2/1 abc/1', 'TTTTTTT', '+', 'PPPPPPP'),
                   ('@s3/1 abc/1', 'GGG', '+', 'PPP'),
                   ('@s4/1 abc/1', 'C', '+', 'P')]
        bpsi = BarcodePairedSequenceFastqIterator(self.barcodes, forward,
                                                  reverse)

        barcode_map = pd.Series(
            ['AAAA', 'AACC'], name='bc',
            index=pd.Index(['sample1', 'sample2'], name='id')
        )
        barcode_map = qiime2.CategoricalMetadataColumn(barcode_map)

        demux_data, ecc = emp_paired(bpsi, barcode_map,
                                     golay_error_correction=False)
        with tempfile.TemporaryDirectory() as output_dir:
            summarize(output_dir, _PlotQualView(demux_data, paired=True), n=2)
            plot_fp = os.path.join(output_dir, 'data.jsonp')
            with open(plot_fp, 'r') as fh:
                jsonp = fh.read()
                json_ = jsonp.replace('app.init(',
                                      '[').replace(');', ']')
                payload = json.loads(json_)[0]
                self.assertEqual(payload["minSeqLen"]["forward"], 3)
                self.assertEqual(payload["minSeqLen"]["reverse"], 3)

    def test_warnings_per_direction(self):
        forward = [('@s1/1 abc/1', 'GGG', '+', 'YYY'),
                   ('@s2/1 abc/1', 'CCCCC', '+', 'PPPPP'),
                   ('@s3/1 abc/1', 'A', '+', 'P'),
                   ('@s4/1 abc/1', 'TTTTTTT', '+', 'PPPPPPP')]
        reverse = [('@s1/1 abc/1', 'AAAAA', '+', 'YYYYY'),
                   ('@s2/1 abc/1', 'TTTTTTT', '+', 'PPPPPPP'),
                   ('@s3/1 abc/1', 'GGG', '+', 'PPP'),
                   ('@s4/1 abc/1', 'C', '+', 'P')]
        bpsi = BarcodePairedSequenceFastqIterator(self.barcodes, forward,
                                                  reverse)

        barcode_map = pd.Series(
            ['AAAA', 'AACC'], name='bc',
            index=pd.Index(['sample1', 'sample2'], name='id')
        )
        barcode_map = qiime2.CategoricalMetadataColumn(barcode_map)

        demux_data, ecc = emp_paired(bpsi, barcode_map,
                                     golay_error_correction=False)

        with tempfile.TemporaryDirectory() as output_dir:
            summarize(output_dir, _PlotQualView(demux_data, paired=True), n=5)
            index_fp = os.path.join(output_dir, 'quality-plot.html')
            with open(index_fp, 'r') as fh:
                html = fh.read()
                self.assertIn('greater than the amount of sequences across all'
                              ' samples for the forward reads', html)
                self.assertIn('greater than the amount of sequences across all'
                              ' samples for the reverse reads', html)

    def test_only_reverse_reads(self):
        reverse = SingleLanePerSampleSingleEndFastqDirFmt(
            self.get_data_path('reverse_only'), mode='r')
        with tempfile.TemporaryDirectory() as output_dir:
            summarize(output_dir, _PlotQualView(reverse, paired=False), n=1)
        # Checkpoint assertion
        self.assertTrue(True)

    def test_empty_single_end(self):
        empty = SingleLanePerSampleSingleEndFastqDirFmt(
            self.get_data_path('summarize_empty/empty_single_end'), mode='r')
        with tempfile.TemporaryDirectory() as output_dir:
            summarize(output_dir, _PlotQualView(empty, paired=False), n=1)
        # Checkpoint assertion
        self.assertTrue(True)

    def test_empty_paired_end(self):
        empty = SingleLanePerSamplePairedEndFastqDirFmt(
            self.get_data_path('summarize_empty/empty_paired_end'), mode='r')
        with tempfile.TemporaryDirectory() as output_dir:
            summarize(output_dir, _PlotQualView(empty, paired=True), n=1)
        # Checkpoint assertion
        self.assertTrue(True)

    def test_empty_paired_end_forward(self):
        empty = SingleLanePerSamplePairedEndFastqDirFmt(
            self.get_data_path(
                'summarize_empty/empty_forward_in_paired'), mode='r')
        with tempfile.TemporaryDirectory() as output_dir:
            summarize(output_dir, _PlotQualView(empty, paired=True), n=1)
        # Checkpoint assertion
        self.assertTrue(True)

    def test_empty_paired_end_reverse(self):
        empty = SingleLanePerSamplePairedEndFastqDirFmt(
            self.get_data_path(
                'summarize_empty/empty_reverse_in_paired'), mode='r')
        with tempfile.TemporaryDirectory() as output_dir:
            summarize(output_dir, _PlotQualView(empty, paired=True), n=1)
        # Checkpoint assertion
        self.assertTrue(True)


if __name__ == '__main__':
    unittest.main()<|MERGE_RESOLUTION|>--- conflicted
+++ resolved
@@ -19,16 +19,11 @@
 import qiime2
 import numpy.testing as npt
 
-<<<<<<< HEAD
-from qiime2.plugin.testing import TestPluginBase
 from q2_types.feature_data._transformer import (
     BarcodeSequenceFastqIterator,
     BarcodePairedSequenceFastqIterator)
-=======
 from qiime2.plugin.testing import TestPluginBase, assert_no_nans_in_tables
-from q2_demux._demux import (BarcodeSequenceFastqIterator,
-                             BarcodePairedSequenceFastqIterator)
->>>>>>> 59b23785
+
 from q2_demux import (emp_single, emp_paired, partition_samples_single,
                       partition_samples_paired, summarize)
 from q2_types.per_sample_sequences import (
