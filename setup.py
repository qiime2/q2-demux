from setuptools import setup, find_packages
import re
import ast

# version parsing from __init__ pulled from Flask's setup.py
# https://github.com/mitsuhiko/flask/blob/master/setup.py
_version_re = re.compile(r'__version__\s+=\s+(.*)')

with open('q2_demux/__init__.py', 'rb') as f:
    hit = _version_re.search(f.read().decode('utf-8')).group(1)
    version = str(ast.literal_eval(hit))

setup(
    name="q2-demux",
    version=version,
    packages=find_packages(),
<<<<<<< HEAD
    install_requires=['qiime >= 2.0.0'],
=======
    install_requires=['qiime >= 2.0.0', 'numpy', 'pandas', 'scikit-bio',
                      'q2-types', ],
>>>>>>> cb236cbb
    author="Greg Caporaso",
    author_email="gregcaporaso@gmail.com",
    description="Maps sequence barcodes to samples.",
    entry_points={
        "qiime.plugins":
        ["q2-demux=q2_demux.plugin_setup:plugin"]
<<<<<<< HEAD
=======
    },
    package_data={
        'q2_demux.test': ['data/**/*']
>>>>>>> cb236cbb
    }
)<|MERGE_RESOLUTION|>--- conflicted
+++ resolved
@@ -14,23 +14,16 @@
     name="q2-demux",
     version=version,
     packages=find_packages(),
-<<<<<<< HEAD
-    install_requires=['qiime >= 2.0.0'],
-=======
     install_requires=['qiime >= 2.0.0', 'numpy', 'pandas', 'scikit-bio',
                       'q2-types', ],
->>>>>>> cb236cbb
     author="Greg Caporaso",
     author_email="gregcaporaso@gmail.com",
     description="Maps sequence barcodes to samples.",
     entry_points={
         "qiime.plugins":
         ["q2-demux=q2_demux.plugin_setup:plugin"]
-<<<<<<< HEAD
-=======
     },
     package_data={
         'q2_demux.test': ['data/**/*']
->>>>>>> cb236cbb
     }
 )